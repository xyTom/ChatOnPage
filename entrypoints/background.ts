import { browser } from 'wxt/browser';

type Provider = 'perplexity' | 'chatgpt' | 'claude';
type OpenMode = 'popup' | 'tab';
type Action = 'summary' | 'translate' | 'rewrite' | 'followup';

interface Settings {
  provider: Provider;
  openMode: OpenMode;
}

interface LanguageInfo {
  code: string;
  displayName: string;
}

interface BuildExtras {
  language?: LanguageInfo;
  followupQuestion?: string;
}

interface BrowserTab {
  id?: number;
  url?: string;
  title?: string;
}

interface PageExtractionResult {
  success: boolean;
  selection: string;
  pageTextLength: number;
  title: string;
  url: string;
}

const MAX_Q = 1500;
const LONG_PAGE_THRESHOLD = 4000;
const POPUP_SIZE = { width: 960, height: 800 } as const;
const CONTEXT_MENU_ROOT_ID = 'chatonpage.ask';
const CONTEXT_MENU_SUMMARY_ID = 'chatonpage.ask.summary';
const CONTEXT_MENU_TRANSLATE_ID = 'chatonpage.ask.translate';
const CONTEXT_MENU_REWRITE_ID = 'chatonpage.ask.rewrite';
const CONTEXT_MENU_FOLLOWUP_ID = 'chatonpage.ask.followup';
const COMMAND_ID = 'chatonpage-open-provider';

const PROVIDER_URLS: Record<Provider, string> = {
  perplexity: 'https://www.perplexity.ai/search?q=',
  chatgpt: 'https://chatgpt.com/?q=',
  claude: 'https://claude.ai/new?q=',
};

const PROVIDER_LABELS: Record<Provider, string> = {
  perplexity: 'Perplexity',
  chatgpt: 'ChatGPT',
  claude: 'Claude',
};

const DEFAULT_SETTINGS: Settings = {
  provider: 'perplexity',
  openMode: 'popup',
};

export default defineBackground(() => {
  void ensureDefaultSettings();
  void setupContextMenus();

  browser.action.onClicked.addListener((tab) => {
    void handleTrigger(tab, 'summary');
  });

  browser.contextMenus.onClicked.addListener((info, tab) => {
    switch (info.menuItemId) {
      case CONTEXT_MENU_SUMMARY_ID:
        void handleTrigger(tab, 'summary');
        break;
      case CONTEXT_MENU_TRANSLATE_ID:
        void handleTrigger(tab, 'translate');
        break;
      case CONTEXT_MENU_REWRITE_ID:
        void handleTrigger(tab, 'rewrite');
        break;
      case CONTEXT_MENU_FOLLOWUP_ID:
        void handleTrigger(tab, 'followup');
        break;
      default:
        break;
    }
  });

  browser.commands.onCommand.addListener((command) => {
    if (command === COMMAND_ID) {
      void handleTrigger(undefined, 'summary');
    }
  });

  browser.storage.onChanged.addListener((changes, area) => {
    if (area === 'sync' && changes.provider) {
      void setupContextMenus();
    }
  });

  browser.runtime.onInstalled.addListener(() => {
    void ensureDefaultSettings();
    void setupContextMenus();
  });
});

async function handleTrigger(tab: BrowserTab | undefined, action: Action = 'summary') {
  const activeTab = tab?.id !== undefined ? tab : await getActiveTab();
  if (!activeTab?.id) {
    await notifyFailure('Unable to get the current page information. Please try again.');
    return;
  }

  const settings = await getSettings();
  const pageInfo = await extractPageInfo(activeTab.id);
  const extras: BuildExtras = {};

  if (action === 'translate') {
    extras.language = getPreferredUILanguage();
  }

  if (action === 'followup') {
    const followupQuestion = await requestFollowupQuestion(activeTab.id);
    if (!followupQuestion) {
      return;
    }
    extras.followupQuestion = followupQuestion;
  }

  const targetUrl = buildProviderUrl(pageInfo, activeTab, settings.provider, action, extras);

  if (!targetUrl) {
<<<<<<< HEAD
    await notifyFailure('无法生成提问内容，请重试。');
=======
    await notifyFailure('Unable to fetch the page URL. Please try again.');
>>>>>>> c891e668
    return;
  }

  try {
    await openProvider(targetUrl, settings.openMode);
  } catch (error) {
    console.error('Failed to open provider window', error);
    await notifyFailure('Failed to open. Please try again or switch the provider.');
  }
}

async function getActiveTab(): Promise<BrowserTab | undefined> {
  const [tab] = (await browser.tabs.query({ active: true, currentWindow: true })) as BrowserTab[];
  return tab;
}

async function extractPageInfo(tabId: number): Promise<PageExtractionResult | null> {
  try {
    const [result] = await browser.scripting.executeScript({
      target: { tabId },
      func: () => {
        try {
          const selection = window.getSelection()?.toString() ?? '';
          const trimmedSelection = selection.trim();
          const bodyText = document.body?.innerText ?? '';

          return {
            success: true,
            selection: trimmedSelection,
            pageTextLength: bodyText.length,
            title: document.title ?? '',
            url: window.location.href,
          } satisfies PageExtractionResult;
        } catch (error) {
          console.error('Content script error', error);
          return {
            success: false,
            selection: '',
            pageTextLength: 0,
            title: document.title ?? '',
            url: window.location.href,
          } satisfies PageExtractionResult;
        }
      },
    });

    return result?.result ?? null;
  } catch (error) {
    console.error('Failed to execute extraction script', error);
    return null;
  }
}

function buildProviderUrl(
  pageInfo: PageExtractionResult | null,
  tab: BrowserTab,
  provider: Provider,
  action: Action,
  extras: BuildExtras = {},
): string | null {
  const baseUrl = PROVIDER_URLS[provider] ?? PROVIDER_URLS.perplexity;
  const context = createPageContext(pageInfo, tab);
  let payload: string | null = null;

  switch (action) {
    case 'summary':
      if (context.selectionIsShort) {
        payload = context.selection;
      } else if (context.pageIsLong) {
        payload = context.pageUrl ?? context.truncatedSelection;
        if (!payload && context.title) {
          payload = `请总结：${context.title}`;
        }
      } else if (context.pageUrl) {
        payload = context.title
          ? `请总结：${context.title} ${context.pageUrl}`
          : `请总结：${context.pageUrl}`;
      } else if (context.truncatedSelection) {
        payload = context.truncatedSelection;
      } else if (context.title) {
        payload = `请总结：${context.title}`;
      }
      break;
    case 'translate': {
      const language = extras.language;
      if (!language) {
        return null;
      }
      const languageLabel = language.displayName || language.code;

      if (context.selectionIsShort) {
        payload = `请将以下内容翻译为${languageLabel}：${context.selection}`;
      } else if (context.pageUrl) {
        payload = `请将此网页翻译为${languageLabel}：${context.pageUrl}`;
      } else if (context.hasSelection) {
        payload = `请将以下内容翻译为${languageLabel}（内容较长，已截取部分）：${context.truncatedSelection}`;
      } else if (context.title) {
        payload = `请将与「${context.title}」相关的内容翻译为${languageLabel}。`;
      } else {
        payload = `请翻译为${languageLabel}。`;
      }
      break;
    }
    case 'rewrite':
      if (context.selectionIsShort) {
        payload = `请改写并润色以下内容：${context.selection}`;
      } else if (context.pageUrl) {
        payload = context.title
          ? `请阅读网页「${context.title}」并对其核心内容进行改写和润色：${context.pageUrl}`
          : `请对以下网页的核心内容进行改写和润色：${context.pageUrl}`;
      } else if (context.hasSelection) {
        payload = `请改写并润色以下内容（内容较长，已截取部分）：${context.truncatedSelection}`;
      } else if (context.title) {
        payload = `请改写并润色与「${context.title}」相关的内容。`;
      }
      break;
    case 'followup': {
      const question = extras.followupQuestion?.trim();
      if (!question) {
        return null;
      }

      if (context.selectionIsShort) {
        payload = `以下是相关内容：${context.selection}\n请基于上述内容回答我的追问：${question}`;
      } else if (context.pageUrl) {
        payload = context.title
          ? `网页「${context.title}」：${context.pageUrl}\n请结合该网页回答我的追问：${question}`
          : `网页：${context.pageUrl}\n请结合该网页回答我的追问：${question}`;
      } else if (context.hasSelection) {
        payload = `以下是相关内容（内容较长，已截取部分）：${context.truncatedSelection}\n请基于上述内容回答我的追问：${question}`;
      } else if (context.title) {
        payload = `请结合与「${context.title}」相关的信息回答我的追问：${question}`;
      } else {
        payload = question;
      }
      break;
    }
    default:
      payload = context.selection;
      break;
  }

  if (!payload) {
    return null;
  }

  return `${baseUrl}${encodeURIComponent(payload)}`;
}

interface PageContext {
  selection: string;
  truncatedSelection: string;
  hasSelection: boolean;
  selectionIsShort: boolean;
  selectionIsLong: boolean;
  pageIsLong: boolean;
  pageUrl: string | null;
  title: string;
}

function createPageContext(
  pageInfo: PageExtractionResult | null,
  tab: BrowserTab,
): PageContext {
  const extractionSucceeded = pageInfo?.success ?? false;
  const rawSelection = extractionSucceeded && pageInfo ? pageInfo.selection : '';
  const selection = rawSelection.trim();
  const hasSelection = selection.length > 0;
  const pageTextLength = extractionSucceeded && pageInfo ? pageInfo.pageTextLength : 0;
  const selectionIsShort = hasSelection && selection.length <= MAX_Q;
  const selectionIsLong = hasSelection && selection.length > MAX_Q;
<<<<<<< HEAD
  const truncatedSelection = selectionIsShort ? selection : selection.slice(0, MAX_Q).trim();
  const pageUrlCandidate =
    (extractionSucceeded && pageInfo ? pageInfo.url : undefined) || tab.url || '';
  const pageUrl = pageUrlCandidate && pageUrlCandidate.trim().length > 0 ? pageUrlCandidate : null;
  const titleCandidate =
    (extractionSucceeded && pageInfo ? pageInfo.title : undefined) ?? tab.title ?? '';
  const title = titleCandidate.trim();
  const pageIsLong =
    (!hasSelection && pageTextLength > LONG_PAGE_THRESHOLD) || selectionIsLong;

  return {
    selection,
    truncatedSelection,
    hasSelection,
    selectionIsShort,
    selectionIsLong,
    pageIsLong,
    pageUrl,
    title,
  };
=======
  const pageIsLong = (!hasSelection && pageTextLength > LONG_PAGE_THRESHOLD) || selectionIsLong;

  if (selectionIsShort) {
    payload = selection;
  } else if (pageIsLong) {
    payload = pageUrl;
  } else {
    const title =
      (extractionSucceeded && pageInfo ? pageInfo.title : undefined) ?? tab.title ?? '';
    payload = title
      ? `Please summarize: ${title} ${pageUrl}`
      : `Please summarize: ${pageUrl}`;
  }

  return `${baseUrl}${encodeURIComponent(payload)}`;
>>>>>>> c891e668
}

async function openProvider(url: string, mode: OpenMode) {
  if (mode === 'popup') {
    await browser.windows.create({
      url,
      type: 'popup',
      width: POPUP_SIZE.width,
      height: POPUP_SIZE.height,
      focused: true,
    });
  } else {
    await browser.tabs.create({ url, active: true });
  }
}

async function notifyFailure(message: string) {
  try {
    await browser.notifications.create({
      type: 'basic',
      title: 'ChatOnPage',
      message,
      iconUrl: browser.runtime.getURL('/icon/128.png'),
    });
  } catch (error) {
    console.error('Failed to show notification', error);
  }
}

async function ensureDefaultSettings() {
  const stored = await browser.storage.sync.get(Object.keys(DEFAULT_SETTINGS));
  const normalized = normalizeSettings(stored);
  const updates: Partial<Settings> = {};

  if (!isProvider(stored.provider)) {
    updates.provider = normalized.provider;
  }

  if (!isOpenMode(stored.openMode)) {
    updates.openMode = normalized.openMode;
  }

  if (Object.keys(updates).length > 0) {
    await browser.storage.sync.set(updates);
  }
}

async function getSettings(): Promise<Settings> {
  const stored = await browser.storage.sync.get(Object.keys(DEFAULT_SETTINGS));
  return normalizeSettings(stored);
}

async function setupContextMenus() {
  const idsToRemove = [
    CONTEXT_MENU_FOLLOWUP_ID,
    CONTEXT_MENU_REWRITE_ID,
    CONTEXT_MENU_TRANSLATE_ID,
    CONTEXT_MENU_SUMMARY_ID,
    CONTEXT_MENU_ROOT_ID,
  ];

  for (const id of idsToRemove) {
    try {
      await browser.contextMenus.remove(id);
    } catch (error) {
      if (!isIgnorableContextMenuError(error)) {
        console.warn('Failed to remove context menu', id, error);
      }
    }
  }

  const settings = await getSettings();
<<<<<<< HEAD
  const language = getPreferredUILanguage();
  const rootTitle = `ChatOnPage：使用 ${PROVIDER_LABELS[settings.provider]} 提问`;
  const translationLabel = formatLanguageMenuLabel(language);
=======
  const title = `ChatOnPage: Ask with ${PROVIDER_LABELS[settings.provider]}`;
>>>>>>> c891e668

  try {
    await browser.contextMenus.create({
      id: CONTEXT_MENU_ROOT_ID,
      title: rootTitle,
      contexts: ['selection', 'page'],
      enabled: false,
    });

    await browser.contextMenus.create({
      id: CONTEXT_MENU_SUMMARY_ID,
      parentId: CONTEXT_MENU_ROOT_ID,
      title: '总结当前内容',
      contexts: ['selection', 'page'],
    });

    await browser.contextMenus.create({
      id: CONTEXT_MENU_TRANSLATE_ID,
      parentId: CONTEXT_MENU_ROOT_ID,
      title: `翻译成 ${translationLabel}（系统语言）`,
      contexts: ['selection', 'page'],
    });

    await browser.contextMenus.create({
      id: CONTEXT_MENU_REWRITE_ID,
      parentId: CONTEXT_MENU_ROOT_ID,
      title: '改写与润色',
      contexts: ['selection', 'page'],
    });

    await browser.contextMenus.create({
      id: CONTEXT_MENU_FOLLOWUP_ID,
      parentId: CONTEXT_MENU_ROOT_ID,
      title: '输入追问问题…',
      contexts: ['selection', 'page'],
    });
  } catch (error) {
    console.error('Failed to create context menus', error);
  }
}

function isIgnorableContextMenuError(error: unknown): boolean {
  if (!error || typeof error !== 'object' || !('message' in error)) {
    return false;
  }
  const message = String((error as { message?: string }).message);
  return message.includes('Invalid menu item') || message.includes('Cannot find menu item');
}

function getPreferredUILanguage(): LanguageInfo {
  const code = browser.i18n?.getUILanguage?.() ?? 'en';
  const normalized = code && code.length > 0 ? code : 'en';
  const base = normalized.split(/[-_]/)[0] ?? normalized;
  let displayName = normalized;

  try {
    const displayNames = new Intl.DisplayNames([normalized], { type: 'language' });
    const resolved = displayNames.of(base);
    if (resolved) {
      displayName = resolved;
    }
  } catch (error) {
    try {
      const fallbackDisplay = new Intl.DisplayNames(['en'], { type: 'language' });
      const resolved = fallbackDisplay.of(base);
      if (resolved) {
        displayName = resolved;
      }
    } catch (innerError) {
      console.warn('Failed to resolve language display name', innerError);
    }
  }

  return {
    code: normalized,
    displayName: displayName.trim() || normalized,
  };
}

function formatLanguageMenuLabel(language: LanguageInfo): string {
  const code = language.code.trim();
  const name = language.displayName.trim();
  if (!name && !code) {
    return '系统语言';
  }
  if (!name) {
    return code;
  }
  if (!code) {
    return name;
  }
  return name.toLowerCase() === code.toLowerCase() ? name : `${name}（${code}）`;
}

async function requestFollowupQuestion(tabId: number): Promise<string | null> {
  try {
    const [result] = await browser.scripting.executeScript({
      target: { tabId },
      func: showFollowupPrompt,
    });

    const value = result?.result as string | null | undefined;
    if (typeof value === 'string') {
      const trimmed = value.trim();
      return trimmed.length > 0 ? trimmed : null;
    }
    return null;
  } catch (error) {
    console.error('Failed to collect follow-up question', error);
    return null;
  }
}

function showFollowupPrompt(): Promise<string | null> {
  const OVERLAY_ID = 'chatonpage-followup-overlay';
  return new Promise<string | null>((resolve) => {
    const existing = document.getElementById(OVERLAY_ID);
    if (existing) {
      existing.remove();
    }

    if (!document.body) {
      resolve(null);
      return;
    }

    const overlay = document.createElement('div');
    overlay.id = OVERLAY_ID;
    overlay.style.position = 'fixed';
    overlay.style.inset = '0';
    overlay.style.zIndex = '2147483647';
    overlay.style.background = 'rgba(15, 23, 42, 0.55)';
    overlay.style.backdropFilter = 'blur(2px)';
    overlay.style.display = 'flex';
    overlay.style.alignItems = 'center';
    overlay.style.justifyContent = 'center';
    overlay.style.padding = '24px';

    let resolved = false;
    const cleanup = (value: string | null) => {
      if (resolved) return;
      resolved = true;
      overlay.remove();
      resolve(value);
    };

    const container = document.createElement('div');
    container.style.width = 'min(480px, 92vw)';
    container.style.background = '#ffffff';
    container.style.borderRadius = '16px';
    container.style.boxShadow = '0 24px 48px rgba(15, 23, 42, 0.25)';
    container.style.padding = '24px';
    container.style.fontFamily =
      'system-ui, -apple-system, BlinkMacSystemFont, "Segoe UI", sans-serif';
    container.style.color = '#0f172a';
    container.style.lineHeight = '1.55';

    const title = document.createElement('h2');
    title.textContent = '输入追问问题';
    title.style.margin = '0 0 12px 0';
    title.style.fontSize = '18px';
    title.style.fontWeight = '600';

    const description = document.createElement('p');
    description.textContent = '请输入想要继续追问的问题（按 Ctrl/⌘ + Enter 快速提交）。';
    description.style.margin = '0 0 16px 0';
    description.style.fontSize = '14px';
    description.style.color = '#475569';

    const textarea = document.createElement('textarea');
    textarea.placeholder = '例如：请进一步解释其中的第二个观点。';
    textarea.style.width = '100%';
    textarea.style.minHeight = '112px';
    textarea.style.resize = 'vertical';
    textarea.style.border = '1px solid rgba(148, 163, 184, 0.6)';
    textarea.style.borderRadius = '10px';
    textarea.style.padding = '12px';
    textarea.style.fontSize = '15px';
    textarea.style.boxSizing = 'border-box';
    textarea.style.outline = 'none';
    textarea.style.color = '#0f172a';
    textarea.style.background = '#f8fafc';
    textarea.maxLength = 500;
    textarea.spellcheck = true;

    textarea.addEventListener('focus', () => {
      textarea.style.background = '#ffffff';
      textarea.style.border = '1px solid #2563eb';
      textarea.style.boxShadow = '0 0 0 3px rgba(37, 99, 235, 0.15)';
    });

    textarea.addEventListener('blur', () => {
      textarea.style.background = '#f8fafc';
      textarea.style.border = '1px solid rgba(148, 163, 184, 0.6)';
      textarea.style.boxShadow = 'none';
    });

    const actions = document.createElement('div');
    actions.style.marginTop = '18px';
    actions.style.display = 'flex';
    actions.style.justifyContent = 'flex-end';
    actions.style.gap = '12px';

    const cancelButton = document.createElement('button');
    cancelButton.type = 'button';
    cancelButton.textContent = '取消';
    cancelButton.style.padding = '8px 16px';
    cancelButton.style.fontSize = '14px';
    cancelButton.style.borderRadius = '999px';
    cancelButton.style.border = '1px solid rgba(148, 163, 184, 0.6)';
    cancelButton.style.background = '#fff';
    cancelButton.style.color = '#1f2937';
    cancelButton.style.cursor = 'pointer';

    const submitButton = document.createElement('button');
    submitButton.type = 'button';
    submitButton.textContent = '发送';
    submitButton.style.padding = '8px 18px';
    submitButton.style.fontSize = '14px';
    submitButton.style.borderRadius = '999px';
    submitButton.style.border = 'none';
    submitButton.style.background = '#2563eb';
    submitButton.style.color = '#ffffff';
    submitButton.style.cursor = 'pointer';
    submitButton.style.boxShadow = '0 12px 20px rgba(37, 99, 235, 0.25)';

    const handleSubmit = () => {
      const value = textarea.value.trim();
      cleanup(value.length > 0 ? value : null);
    };

    cancelButton.addEventListener('click', () => {
      cleanup(null);
    });

    submitButton.addEventListener('click', handleSubmit);

    overlay.addEventListener('click', (event) => {
      if (event.target === overlay) {
        cleanup(null);
      }
    });

    container.addEventListener('click', (event) => {
      event.stopPropagation();
    });

    textarea.addEventListener('keydown', (event) => {
      if (event.key === 'Escape') {
        event.preventDefault();
        cleanup(null);
        return;
      }
      if (event.key === 'Enter' && (event.metaKey || event.ctrlKey)) {
        event.preventDefault();
        handleSubmit();
      }
    });

    actions.append(cancelButton, submitButton);
    container.append(title, description, textarea, actions);
    overlay.append(container);
    document.body.append(overlay);

    requestAnimationFrame(() => {
      textarea.focus({ preventScroll: true });
    });
  });
}

function isProvider(value: unknown): value is Provider {
  return value === 'perplexity' || value === 'chatgpt' || value === 'claude';
}

function isOpenMode(value: unknown): value is OpenMode {
  return value === 'popup' || value === 'tab';
}

function normalizeSettings(
  stored: Partial<Record<keyof Settings, unknown>>,
): Settings {
  const provider = isProvider(stored.provider) ? stored.provider : DEFAULT_SETTINGS.provider;
  const openMode = isOpenMode(stored.openMode) ? stored.openMode : DEFAULT_SETTINGS.openMode;
  return { provider, openMode };
}<|MERGE_RESOLUTION|>--- conflicted
+++ resolved
@@ -131,11 +131,7 @@
   const targetUrl = buildProviderUrl(pageInfo, activeTab, settings.provider, action, extras);
 
   if (!targetUrl) {
-<<<<<<< HEAD
     await notifyFailure('无法生成提问内容，请重试。');
-=======
-    await notifyFailure('Unable to fetch the page URL. Please try again.');
->>>>>>> c891e668
     return;
   }
 
@@ -307,7 +303,6 @@
   const pageTextLength = extractionSucceeded && pageInfo ? pageInfo.pageTextLength : 0;
   const selectionIsShort = hasSelection && selection.length <= MAX_Q;
   const selectionIsLong = hasSelection && selection.length > MAX_Q;
-<<<<<<< HEAD
   const truncatedSelection = selectionIsShort ? selection : selection.slice(0, MAX_Q).trim();
   const pageUrlCandidate =
     (extractionSucceeded && pageInfo ? pageInfo.url : undefined) || tab.url || '';
@@ -328,23 +323,6 @@
     pageUrl,
     title,
   };
-=======
-  const pageIsLong = (!hasSelection && pageTextLength > LONG_PAGE_THRESHOLD) || selectionIsLong;
-
-  if (selectionIsShort) {
-    payload = selection;
-  } else if (pageIsLong) {
-    payload = pageUrl;
-  } else {
-    const title =
-      (extractionSucceeded && pageInfo ? pageInfo.title : undefined) ?? tab.title ?? '';
-    payload = title
-      ? `Please summarize: ${title} ${pageUrl}`
-      : `Please summarize: ${pageUrl}`;
-  }
-
-  return `${baseUrl}${encodeURIComponent(payload)}`;
->>>>>>> c891e668
 }
 
 async function openProvider(url: string, mode: OpenMode) {
@@ -411,19 +389,15 @@
       await browser.contextMenus.remove(id);
     } catch (error) {
       if (!isIgnorableContextMenuError(error)) {
-        console.warn('Failed to remove context menu', id, error);
+        console.warn('Failed to remove context menu', id, error as any);
       }
     }
   }
 
   const settings = await getSettings();
-<<<<<<< HEAD
   const language = getPreferredUILanguage();
   const rootTitle = `ChatOnPage：使用 ${PROVIDER_LABELS[settings.provider]} 提问`;
   const translationLabel = formatLanguageMenuLabel(language);
-=======
-  const title = `ChatOnPage: Ask with ${PROVIDER_LABELS[settings.provider]}`;
->>>>>>> c891e668
 
   try {
     await browser.contextMenus.create({
